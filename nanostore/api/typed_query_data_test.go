package api_test

// IMPORTANT: This test must follow the testing patterns established in:
// nanostore/testutil/model_test.go
//
// Key principles:
// 1. Use testutil.LoadUniverse() for standard test setup
// 2. Leverage fixture data instead of creating test data
// 3. Use assertion helpers for cleaner test code
// 4. Only create fresh stores for specific scenarios (see model_test.go)

import (
	"os"
	"strings"
	"testing"

	"github.com/arthur-debert/nanostore/nanostore/api"
)

func TestTypedQueryData(t *testing.T) {
	// Create a temporary file for typed store
	tmpfile, err := os.CreateTemp("", "test*.json")
	if err != nil {
		t.Fatal(err)
	}
	defer func() { _ = os.Remove(tmpfile.Name()) }()
	_ = tmpfile.Close()

	store, err := api.NewFromType[TodoItem](tmpfile.Name())
	if err != nil {
		t.Fatal(err)
	}
	defer func() { _ = store.Close() }()

	// Create test data with custom data fields
	uuid1, err := store.AddRaw("Task with assignee Alice", map[string]interface{}{
		"status":         "active",
		"priority":       "high",
		"activity":       "active",
		"_data.Assignee": "alice",
		"_data.Tags":     "urgent,backend",
		"_data.Estimate": 5,
	})
	if err != nil {
		t.Fatal(err)
	}

	uuid2, err := store.AddRaw("Task with assignee Bob", map[string]interface{}{
		"status":         "pending",
		"priority":       "medium",
		"activity":       "active",
		"_data.Assignee": "bob",
		"_data.Tags":     "frontend,ui",
		"_data.Estimate": 3,
	})
	if err != nil {
		t.Fatal(err)
	}

	uuid3, err := store.AddRaw("Task with assignee Alice", map[string]interface{}{
		"status":         "done",
		"priority":       "low",
		"activity":       "active",
		"_data.Assignee": "alice",
		"_data.Tags":     "documentation",
		"_data.Estimate": 1,
	})
	if err != nil {
		t.Fatal(err)
	}

	// Also create a regular task without custom data
	uuid4, err := store.Create("Regular Task", &TodoItem{
		Status:   "active",
		Priority: "medium",
		Activity: "active",
	})
	if err != nil {
		t.Fatal(err)
	}

	t.Run("FilterByDataField", func(t *testing.T) {
		// Filter by assignee Alice
		aliceTasks, err := store.Query().Data("Assignee", "alice").Find()
		if err != nil {
			t.Fatalf("failed to filter by assignee: %v", err)
		}

		if len(aliceTasks) != 2 {
			t.Errorf("expected 2 tasks for Alice, got %d", len(aliceTasks))
		}

		// Verify the correct tasks were returned
		foundUUIDs := make(map[string]bool)
		for _, task := range aliceTasks {
			foundUUIDs[task.UUID] = true
		}

		if !foundUUIDs[uuid1] {
			t.Error("expected to find task 1 for Alice")
		}
		if !foundUUIDs[uuid3] {
			t.Error("expected to find task 3 for Alice")
		}
		if foundUUIDs[uuid2] {
			t.Error("should not find Bob's task for Alice")
		}
		if foundUUIDs[uuid4] {
			t.Error("should not find regular task without assignee")
		}
	})

	t.Run("FilterByDataFieldBob", func(t *testing.T) {
		// Filter by assignee Bob
		bobTasks, err := store.Query().Data("Assignee", "bob").Find()
		if err != nil {
			t.Fatalf("failed to filter by assignee Bob: %v", err)
		}

		if len(bobTasks) != 1 {
			t.Errorf("expected 1 task for Bob, got %d", len(bobTasks))
		}

		if len(bobTasks) > 0 && bobTasks[0].UUID != uuid2 {
			t.Errorf("expected Bob's task %s, got %s", uuid2, bobTasks[0].UUID)
		}
	})

	t.Run("FilterByDataFieldNumeric", func(t *testing.T) {
		// Filter by estimate value
		smallTasks, err := store.Query().Data("Estimate", 1).Find()
		if err != nil {
			t.Fatalf("failed to filter by estimate: %v", err)
		}

		if len(smallTasks) != 1 {
			t.Errorf("expected 1 task with estimate 1, got %d", len(smallTasks))
		}

		if len(smallTasks) > 0 && smallTasks[0].UUID != uuid3 {
			t.Errorf("expected task 3, got %s", smallTasks[0].UUID)
		}
	})

	t.Run("FilterByDataFieldTags", func(t *testing.T) {
		// Filter by tags containing "backend"
		backendTasks, err := store.Query().Data("Tags", "urgent,backend").Find()
		if err != nil {
			t.Fatalf("failed to filter by tags: %v", err)
		}

		if len(backendTasks) != 1 {
			t.Errorf("expected 1 backend task, got %d", len(backendTasks))
		}

		if len(backendTasks) > 0 && backendTasks[0].UUID != uuid1 {
			t.Errorf("expected task 1, got %s", backendTasks[0].UUID)
		}
	})

	t.Run("FilterByNonExistentDataField", func(t *testing.T) {
		// Filter by field that doesn't exist - should now return validation error
		_, err := store.Query().Data("nonexistent", "value").Find()
		if err == nil {
			t.Error("expected validation error for nonexistent field, but got none")
		}

<<<<<<< HEAD
		// Verify error mentions the invalid field
		if err != nil && !strings.Contains(err.Error(), "nonexistent") {
			t.Errorf("expected error to mention invalid field name, got: %v", err)
=======
		if err != nil {
			// Verify it's a validation error with helpful message
			errMsg := err.Error()
			if !strings.Contains(errMsg, "nonexistent") {
				t.Errorf("Error should mention the invalid field name, got: %s", errMsg)
			}
			if !strings.Contains(errMsg, "not found") {
				t.Errorf("Error should indicate field not found, got: %s", errMsg)
			}
>>>>>>> e46967fb
		}
	})

	t.Run("FilterByNonExistentDataValue", func(t *testing.T) {
		// Filter by field that exists but value that doesn't
		noTasks, err := store.Query().Data("Assignee", "charlie").Find()
		if err != nil {
			t.Fatalf("failed to filter by nonexistent value: %v", err)
		}

		if len(noTasks) != 0 {
			t.Errorf("expected 0 tasks for Charlie, got %d", len(noTasks))
		}
	})

	t.Run("CombineDataFilterWithDimensionFilter", func(t *testing.T) {
		// Combine data filter with dimension filter
		activeAliceTasks, err := store.Query().
			Status("active").
			Data("Assignee", "alice").
			Find()
		if err != nil {
			t.Fatalf("failed to combine filters: %v", err)
		}

		if len(activeAliceTasks) != 1 {
			t.Errorf("expected 1 active task for Alice, got %d", len(activeAliceTasks))
		}

		if len(activeAliceTasks) > 0 && activeAliceTasks[0].UUID != uuid1 {
			t.Errorf("expected task 1, got %s", activeAliceTasks[0].UUID)
		}
	})

	t.Run("MultipleDataFilters", func(t *testing.T) {
		// Multiple data filters
		specificTasks, err := store.Query().
			Data("Assignee", "alice").
			Data("Estimate", 5).
			Find()
		if err != nil {
			t.Fatalf("failed to apply multiple data filters: %v", err)
		}

		if len(specificTasks) != 1 {
			t.Errorf("expected 1 task matching both data filters, got %d", len(specificTasks))
		}

		if len(specificTasks) > 0 && specificTasks[0].UUID != uuid1 {
			t.Errorf("expected task 1, got %s", specificTasks[0].UUID)
		}
	})

	t.Run("ChainDataFilterMethods", func(t *testing.T) {
		// Test method chaining works correctly
		tasks, err := store.Query().
			Status("active").
			Data("Assignee", "alice").
			Priority("high").
			Find()
		if err != nil {
			t.Fatalf("failed to chain data filter methods: %v", err)
		}

		if len(tasks) != 1 {
			t.Errorf("expected 1 task with all filters, got %d", len(tasks))
		}

		if len(tasks) > 0 && tasks[0].UUID != uuid1 {
			t.Errorf("expected task 1, got %s", tasks[0].UUID)
		}
	})
}

func TestTypedQueryOrderByData(t *testing.T) {
	// Create a temporary file for typed store
	tmpfile, err := os.CreateTemp("", "test*.json")
	if err != nil {
		t.Fatal(err)
	}
	defer func() { _ = os.Remove(tmpfile.Name()) }()
	_ = tmpfile.Close()

	store, err := api.NewFromType[TodoItem](tmpfile.Name())
	if err != nil {
		t.Fatal(err)
	}
	defer func() { _ = store.Close() }()

	// Create test data with different data field values for ordering
	_, err = store.AddRaw("Task C", map[string]interface{}{
		"status":         "active",
		"priority":       "medium",
		"activity":       "active",
		"_data.Assignee": "charlie",
		"_data.Estimate": 8,
		"_data.Score":    75,
	})
	if err != nil {
		t.Fatal(err)
	}

	_, err = store.AddRaw("Task A", map[string]interface{}{
		"status":         "active",
		"priority":       "medium",
		"activity":       "active",
		"_data.Assignee": "alice",
		"_data.Estimate": 3,
		"_data.Score":    95,
	})
	if err != nil {
		t.Fatal(err)
	}

	_, err = store.AddRaw("Task B", map[string]interface{}{
		"status":         "active",
		"priority":       "medium",
		"activity":       "active",
		"_data.Assignee": "bob",
		"_data.Estimate": 5,
		"_data.Score":    85,
	})
	if err != nil {
		t.Fatal(err)
	}

	t.Run("OrderByDataAscending", func(t *testing.T) {
		// Order by assignee name (ascending)
		tasks, err := store.Query().
			Status("active").
			OrderByData("Assignee").
			Find()
		if err != nil {
			t.Fatalf("failed to order by data field: %v", err)
		}

		if len(tasks) != 3 {
			t.Errorf("expected 3 tasks, got %d", len(tasks))
		}

		// Should be ordered: alice, bob, charlie
		expectedTitles := []string{"Task A", "Task B", "Task C"}
		for i, task := range tasks {
			if task.Title != expectedTitles[i] {
				t.Errorf("position %d: expected %q, got %q", i, expectedTitles[i], task.Title)
			}
		}
	})

	t.Run("OrderByDataDescending", func(t *testing.T) {
		// Order by score (highest first)
		tasks, err := store.Query().
			Status("active").
			OrderByDataDesc("Score").
			Find()
		if err != nil {
			t.Fatalf("failed to order by data field descending: %v", err)
		}

		if len(tasks) != 3 {
			t.Errorf("expected 3 tasks, got %d", len(tasks))
		}

		// Should be ordered: 95, 85, 75 (Task A, Task B, Task C)
		expectedTitles := []string{"Task A", "Task B", "Task C"}
		for i, task := range tasks {
			if task.Title != expectedTitles[i] {
				t.Errorf("position %d: expected %q, got %q", i, expectedTitles[i], task.Title)
			}
		}
	})

	t.Run("OrderByDataNumeric", func(t *testing.T) {
		// Order by estimate (ascending)
		tasks, err := store.Query().
			Status("active").
			OrderByData("Estimate").
			Find()
		if err != nil {
			t.Fatalf("failed to order by numeric data field: %v", err)
		}

		if len(tasks) != 3 {
			t.Errorf("expected 3 tasks, got %d", len(tasks))
		}

		// Should be ordered: 3, 5, 8 (Task A, Task B, Task C)
		expectedTitles := []string{"Task A", "Task B", "Task C"}
		for i, task := range tasks {
			if task.Title != expectedTitles[i] {
				t.Errorf("position %d: expected %q, got %q", i, expectedTitles[i], task.Title)
			}
		}
	})

	t.Run("CombineDataOrderWithDimensionOrder", func(t *testing.T) {
		// Combine data ordering with dimension ordering
		tasks, err := store.Query().
			Status("active").
			OrderByData("Assignee").   // Primary sort by assignee
			OrderByDesc("created_at"). // Secondary sort by creation time
			Find()
		if err != nil {
			t.Fatalf("failed to combine ordering: %v", err)
		}

		if len(tasks) != 3 {
			t.Errorf("expected 3 tasks, got %d", len(tasks))
		}

		// Should still be primarily ordered by assignee
		expectedTitles := []string{"Task A", "Task B", "Task C"}
		for i, task := range tasks {
			if task.Title != expectedTitles[i] {
				t.Errorf("position %d: expected %q, got %q", i, expectedTitles[i], task.Title)
			}
		}
	})

	t.Run("FilterAndOrderByData", func(t *testing.T) {
		// Combine data filtering and ordering
		tasks, err := store.Query().
			Data("Assignee", "alice").
			Data("assignee", "bob"). // This should override the previous filter
			OrderByDataDesc("Score").
			Find()
		if err != nil {
			t.Fatalf("failed to filter and order by data: %v", err)
		}

		// Should only get Bob's task since the second Data() call overrides the first
		if len(tasks) != 1 {
			t.Errorf("expected 1 task (Bob's), got %d", len(tasks))
		}

		if len(tasks) > 0 && tasks[0].Title != "Task B" {
			t.Errorf("expected Task B, got %q", tasks[0].Title)
		}
	})

	t.Run("OrderByNonExistentDataField", func(t *testing.T) {
		// Order by field that doesn't exist - should now return validation error
		_, err := store.Query().
			Status("active").
			OrderByData("nonexistent").
			Find()
		if err == nil {
<<<<<<< HEAD
			t.Error("expected validation error for nonexistent ordering field, but got none")
		}

		// Verify error mentions the invalid field
		if err != nil && !strings.Contains(err.Error(), "nonexistent") {
			t.Errorf("expected error to mention invalid field name, got: %v", err)
=======
			t.Error("expected validation error for nonexistent field in OrderByData, but got none")
		}

		if err != nil {
			// Verify it's a validation error
			errMsg := err.Error()
			if !strings.Contains(errMsg, "nonexistent") {
				t.Errorf("Error should mention the invalid field name, got: %s", errMsg)
			}
>>>>>>> e46967fb
		}
	})
}<|MERGE_RESOLUTION|>--- conflicted
+++ resolved
@@ -165,11 +165,6 @@
 			t.Error("expected validation error for nonexistent field, but got none")
 		}
 
-<<<<<<< HEAD
-		// Verify error mentions the invalid field
-		if err != nil && !strings.Contains(err.Error(), "nonexistent") {
-			t.Errorf("expected error to mention invalid field name, got: %v", err)
-=======
 		if err != nil {
 			// Verify it's a validation error with helpful message
 			errMsg := err.Error()
@@ -179,7 +174,6 @@
 			if !strings.Contains(errMsg, "not found") {
 				t.Errorf("Error should indicate field not found, got: %s", errMsg)
 			}
->>>>>>> e46967fb
 		}
 	})
 
@@ -427,14 +421,6 @@
 			OrderByData("nonexistent").
 			Find()
 		if err == nil {
-<<<<<<< HEAD
-			t.Error("expected validation error for nonexistent ordering field, but got none")
-		}
-
-		// Verify error mentions the invalid field
-		if err != nil && !strings.Contains(err.Error(), "nonexistent") {
-			t.Errorf("expected error to mention invalid field name, got: %v", err)
-=======
 			t.Error("expected validation error for nonexistent field in OrderByData, but got none")
 		}
 
@@ -444,7 +430,6 @@
 			if !strings.Contains(errMsg, "nonexistent") {
 				t.Errorf("Error should mention the invalid field name, got: %s", errMsg)
 			}
->>>>>>> e46967fb
 		}
 	})
 }