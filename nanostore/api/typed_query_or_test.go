--- conflicted
+++ resolved
@@ -505,14 +505,6 @@
 		// Test DataIn with field that doesn't exist - should now return validation error
 		_, err := store.Query().DataIn("nonexistent", "alice", "bob").Find()
 		if err == nil {
-<<<<<<< HEAD
-			t.Error("expected validation error for nonexistent DataIn field, but got none")
-		}
-
-		// Verify error mentions the invalid field
-		if err != nil && !strings.Contains(err.Error(), "nonexistent") {
-			t.Errorf("expected error to mention invalid field name, got: %v", err)
-=======
 			t.Error("expected validation error for nonexistent field in DataIn, but got none")
 		}
 
@@ -522,7 +514,6 @@
 			if !strings.Contains(errMsg, "nonexistent") {
 				t.Errorf("Error should mention the invalid field name, got: %s", errMsg)
 			}
->>>>>>> e46967fb
 		}
 	})
 }