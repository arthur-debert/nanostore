package api_test

// IMPORTANT: This test must follow the testing patterns established in:
// nanostore/testutil/model_test.go
//
// Key principles:
// 1. Use testutil.LoadUniverse() for standard test setup
// 2. Leverage fixture data instead of creating test data
// 3. Use assertion helpers for cleaner test code
// 4. Only create fresh stores for specific scenarios (see model_test.go)

import "github.com/arthur-debert/nanostore/nanostore"

// TodoItem represents a todo item with hierarchical support
// Used across multiple test files
type TodoItem struct {
	nanostore.Document

	Status   string `values:"pending,active,done" prefix:"done=d" default:"pending"`
	Priority string `values:"low,medium,high" prefix:"high=h" default:"medium"`
	Activity string `values:"active,archived,deleted" default:"active"`
	ParentID string `dimension:"parent_id,ref"`

<<<<<<< HEAD
	// Data fields - these are used in various tests for data field queries
	Assignee   string
	Tags       string
	Estimate   int
	Team       string
	Score      int
	Complexity string
=======
	// Data fields (stored as _data.*)
	Assignee   string  // Custom field for assignee
	Estimate   int     // Custom field for effort estimate
	Tags       string  // Custom field for tags
	Team       string  // Custom field for team
	Score      float64 // Custom field for score
	Department string  // Custom field for department (used in stress tests)
	Complexity string  // Custom field for complexity (used in stress tests)
>>>>>>> e46967fb
}<|MERGE_RESOLUTION|>--- conflicted
+++ resolved
@@ -21,16 +21,7 @@
 	Activity string `values:"active,archived,deleted" default:"active"`
 	ParentID string `dimension:"parent_id,ref"`
 
-<<<<<<< HEAD
-	// Data fields - these are used in various tests for data field queries
-	Assignee   string
-	Tags       string
-	Estimate   int
-	Team       string
-	Score      int
-	Complexity string
-=======
-	// Data fields (stored as _data.*)
+	// Data fields (stored as _data.* with snake_case names)
 	Assignee   string  // Custom field for assignee
 	Estimate   int     // Custom field for effort estimate
 	Tags       string  // Custom field for tags
@@ -38,5 +29,4 @@
 	Score      float64 // Custom field for score
 	Department string  // Custom field for department (used in stress tests)
 	Complexity string  // Custom field for complexity (used in stress tests)
->>>>>>> e46967fb
 }