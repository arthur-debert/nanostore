package api_test

// IMPORTANT: This test must follow the testing patterns established in:
// nanostore/testutil/model_test.go
//
// Key principles:
// 1. Use testutil.LoadUniverse() for standard test setup
// 2. Leverage fixture data instead of creating test data
// 3. Use assertion helpers for cleaner test code
// 4. Only create fresh stores for specific scenarios (see model_test.go)

import (
	"os"
	"strings"
	"testing"

	"github.com/arthur-debert/nanostore/nanostore/api"
)

func TestTypedQueryNOTOperations(t *testing.T) {
	// Create a temporary file for typed store
	tmpfile, err := os.CreateTemp("", "test*.json")
	if err != nil {
		t.Fatal(err)
	}
	defer func() { _ = os.Remove(tmpfile.Name()) }()
	_ = tmpfile.Close()

	store, err := api.NewFromType[TodoItem](tmpfile.Name())
	if err != nil {
		t.Fatal(err)
	}
	defer func() { _ = store.Close() }()

	// Create test data with various status, priority, and activity values
	uuid1, err := store.Create("Task 1", &TodoItem{
		Status:   "pending",
		Priority: "high",
		Activity: "active",
	})
	if err != nil {
		t.Fatal(err)
	}

	uuid2, err := store.Create("Task 2", &TodoItem{
		Status:   "active",
		Priority: "medium",
		Activity: "active",
	})
	if err != nil {
		t.Fatal(err)
	}

	uuid3, err := store.Create("Task 3", &TodoItem{
		Status:   "done",
		Priority: "high",
		Activity: "archived",
	})
	if err != nil {
		t.Fatal(err)
	}

	uuid4, err := store.Create("Task 4", &TodoItem{
		Status:   "pending",
		Priority: "low",
		Activity: "deleted",
	})
	if err != nil {
		t.Fatal(err)
	}

	t.Run("StatusNot", func(t *testing.T) {
		// Find tasks that are NOT done
		tasks, err := store.Query().StatusNot("done").Find()
		if err != nil {
			t.Fatalf("failed to filter with StatusNot: %v", err)
		}

		if len(tasks) != 3 {
			t.Errorf("expected 3 tasks not done, got %d", len(tasks))
		}

		// Verify correct tasks were returned
		foundUUIDs := make(map[string]bool)
		for _, task := range tasks {
			foundUUIDs[task.UUID] = true
		}

		if !foundUUIDs[uuid1] {
			t.Error("expected to find task 1 (pending)")
		}
		if !foundUUIDs[uuid2] {
			t.Error("expected to find task 2 (active)")
		}
		if foundUUIDs[uuid3] {
			t.Error("should not find task 3 (done)")
		}
		if !foundUUIDs[uuid4] {
			t.Error("expected to find task 4 (pending)")
		}
	})

	t.Run("PriorityNot", func(t *testing.T) {
		// Find tasks that are NOT low priority
		tasks, err := store.Query().PriorityNot("low").Find()
		if err != nil {
			t.Fatalf("failed to filter with PriorityNot: %v", err)
		}

		if len(tasks) != 3 {
			t.Errorf("expected 3 tasks not low priority, got %d", len(tasks))
		}

		// Verify correct tasks were returned
		foundUUIDs := make(map[string]bool)
		for _, task := range tasks {
			foundUUIDs[task.UUID] = true
		}

		if !foundUUIDs[uuid1] {
			t.Error("expected to find task 1 (high)")
		}
		if !foundUUIDs[uuid2] {
			t.Error("expected to find task 2 (medium)")
		}
		if !foundUUIDs[uuid3] {
			t.Error("expected to find task 3 (high)")
		}
		if foundUUIDs[uuid4] {
			t.Error("should not find task 4 (low)")
		}
	})

	t.Run("ActivityNot", func(t *testing.T) {
		// Find tasks that are NOT deleted
		tasks, err := store.Query().ActivityNot("deleted").Find()
		if err != nil {
			t.Fatalf("failed to filter with ActivityNot: %v", err)
		}

		if len(tasks) != 3 {
			t.Errorf("expected 3 tasks not deleted, got %d", len(tasks))
		}

		// Verify correct tasks were returned
		foundUUIDs := make(map[string]bool)
		for _, task := range tasks {
			foundUUIDs[task.UUID] = true
		}

		if !foundUUIDs[uuid1] {
			t.Error("expected to find task 1 (active)")
		}
		if !foundUUIDs[uuid2] {
			t.Error("expected to find task 2 (active)")
		}
		if !foundUUIDs[uuid3] {
			t.Error("expected to find task 3 (archived)")
		}
		if foundUUIDs[uuid4] {
			t.Error("should not find task 4 (deleted)")
		}
	})

	t.Run("StatusNotIn", func(t *testing.T) {
		// Find tasks that are NOT pending or done
		tasks, err := store.Query().StatusNotIn("pending", "done").Find()
		if err != nil {
			t.Fatalf("failed to filter with StatusNotIn: %v", err)
		}

		if len(tasks) != 1 {
			t.Errorf("expected 1 task not pending or done, got %d", len(tasks))
		}

		if len(tasks) > 0 && tasks[0].UUID != uuid2 {
			t.Errorf("expected task 2 (active), got %s", tasks[0].UUID)
		}
	})

	t.Run("PriorityNotIn", func(t *testing.T) {
		// Find tasks that are NOT low or medium priority (i.e., high only)
		tasks, err := store.Query().PriorityNotIn("low", "medium").Find()
		if err != nil {
			t.Fatalf("failed to filter with PriorityNotIn: %v", err)
		}

		if len(tasks) != 2 {
			t.Errorf("expected 2 high priority tasks, got %d", len(tasks))
		}

		// Verify correct tasks were returned
		foundUUIDs := make(map[string]bool)
		for _, task := range tasks {
			foundUUIDs[task.UUID] = true
		}

		if !foundUUIDs[uuid1] {
			t.Error("expected to find task 1 (high)")
		}
		if foundUUIDs[uuid2] {
			t.Error("should not find task 2 (medium)")
		}
		if !foundUUIDs[uuid3] {
			t.Error("expected to find task 3 (high)")
		}
		if foundUUIDs[uuid4] {
			t.Error("should not find task 4 (low)")
		}
	})

	t.Run("ActivityNotIn", func(t *testing.T) {
		// Find tasks that are NOT archived or deleted (i.e., active only)
		tasks, err := store.Query().ActivityNotIn("archived", "deleted").Find()
		if err != nil {
			t.Fatalf("failed to filter with ActivityNotIn: %v", err)
		}

		if len(tasks) != 2 {
			t.Errorf("expected 2 active tasks, got %d", len(tasks))
		}

		// Verify correct tasks were returned
		foundUUIDs := make(map[string]bool)
		for _, task := range tasks {
			foundUUIDs[task.UUID] = true
		}

		if !foundUUIDs[uuid1] {
			t.Error("expected to find task 1 (active)")
		}
		if !foundUUIDs[uuid2] {
			t.Error("expected to find task 2 (active)")
		}
		if foundUUIDs[uuid3] {
			t.Error("should not find task 3 (archived)")
		}
		if foundUUIDs[uuid4] {
			t.Error("should not find task 4 (deleted)")
		}
	})

	t.Run("CombineNotWithPositiveFilter", func(t *testing.T) {
		// Combine StatusNot with Activity filter
		tasks, err := store.Query().
			StatusNot("done").
			Activity("active").
			Find()
		if err != nil {
			t.Fatalf("failed to combine StatusNot with Activity: %v", err)
		}

		if len(tasks) != 2 {
			t.Errorf("expected 2 tasks matching both filters, got %d", len(tasks))
		}

		// Should find tasks 1 and 2 (both not done and active)
		foundUUIDs := make(map[string]bool)
		for _, task := range tasks {
			foundUUIDs[task.UUID] = true
		}

		if !foundUUIDs[uuid1] {
			t.Error("expected to find task 1 (pending + active)")
		}
		if !foundUUIDs[uuid2] {
			t.Error("expected to find task 2 (active + active)")
		}
		if foundUUIDs[uuid3] {
			t.Error("should not find task 3 (done)")
		}
		if foundUUIDs[uuid4] {
			t.Error("should not find task 4 (deleted)")
		}
	})

	t.Run("CombineMultipleNotFilters", func(t *testing.T) {
		// Combine multiple NOT filters
		tasks, err := store.Query().
			StatusNot("done").
			PriorityNot("low").
			ActivityNot("deleted").
			Find()
		if err != nil {
			t.Fatalf("failed to combine multiple NOT filters: %v", err)
		}

		if len(tasks) != 2 {
			t.Errorf("expected 2 tasks matching all NOT filters, got %d", len(tasks))
		}

		// Should find tasks 1 and 2
		foundUUIDs := make(map[string]bool)
		for _, task := range tasks {
			foundUUIDs[task.UUID] = true
		}

		if !foundUUIDs[uuid1] {
			t.Error("expected to find task 1 (pending + high + active)")
		}
		if !foundUUIDs[uuid2] {
			t.Error("expected to find task 2 (active + medium + active)")
		}
		if foundUUIDs[uuid3] {
			t.Error("should not find task 3 (done)")
		}
		if foundUUIDs[uuid4] {
			t.Error("should not find task 4 (low priority)")
		}
	})

	t.Run("NotFilterWithEmptyResult", func(t *testing.T) {
		// NOT filter that excludes everything
		tasks, err := store.Query().
			StatusNotIn("pending", "active", "done").
			Find()
		if err != nil {
			t.Fatalf("failed to filter with comprehensive StatusNotIn: %v", err)
		}

		// This might return all tasks if the NOT logic results in an empty filter
		// The exact behavior depends on the implementation of empty include lists
		t.Logf("Got %d tasks when excluding all known statuses", len(tasks))
		// For now, we'll accept either 0 or all tasks depending on implementation
	})
}

func TestTypedQueryDataNOTOperations(t *testing.T) {
	// Create a temporary file for typed store
	tmpfile, err := os.CreateTemp("", "test*.json")
	if err != nil {
		t.Fatal(err)
	}
	defer func() { _ = os.Remove(tmpfile.Name()) }()
	_ = tmpfile.Close()

	store, err := api.NewFromType[TodoItem](tmpfile.Name())
	if err != nil {
		t.Fatal(err)
	}
	defer func() { _ = store.Close() }()

	// Create test data with custom data fields
	uuid1, err := store.AddRaw("Task Alice 1", map[string]interface{}{
		"status":         "active",
		"priority":       "high",
		"activity":       "active",
		"_data.Assignee": "alice",
		"_data.Team":     "backend",
		"_data.Estimate": 5,
	})
	if err != nil {
		t.Fatal(err)
	}

	uuid2, err := store.AddRaw("Task Bob 1", map[string]interface{}{
		"status":         "pending",
		"priority":       "medium",
		"activity":       "active",
		"_data.Assignee": "bob",
		"_data.Team":     "frontend",
		"_data.Estimate": 3,
	})
	if err != nil {
		t.Fatal(err)
	}

	uuid3, err := store.AddRaw("Task Charlie 1", map[string]interface{}{
		"status":         "done",
		"priority":       "low",
		"activity":       "active",
		"_data.Assignee": "charlie",
		"_data.Team":     "backend",
		"_data.Estimate": 8,
	})
	if err != nil {
		t.Fatal(err)
	}

	uuid4, err := store.AddRaw("Task Alice 2", map[string]interface{}{
		"status":         "active",
		"priority":       "medium",
		"activity":       "active",
		"_data.Assignee": "alice",
		"_data.Team":     "devops",
		"_data.Estimate": 5,
	})
	if err != nil {
		t.Fatal(err)
	}

	// Also create a task without assignee data field
	uuid5, err := store.Create("Regular Task", &TodoItem{
		Status:   "active",
		Priority: "medium",
		Activity: "active",
	})
	if err != nil {
		t.Fatal(err)
	}

	t.Run("DataNot", func(t *testing.T) {
		// Find tasks NOT assigned to Alice
		tasks, err := store.Query().DataNot("Assignee", "alice").Find()
		if err != nil {
			t.Fatalf("failed to filter with DataNot: %v", err)
		}

		if len(tasks) != 3 {
			t.Errorf("expected 3 tasks not assigned to Alice, got %d", len(tasks))
		}

		// Should find Bob, Charlie, and the regular task (no assignee field)
		foundUUIDs := make(map[string]bool)
		for _, task := range tasks {
			foundUUIDs[task.UUID] = true
		}

		if foundUUIDs[uuid1] {
			t.Error("should not find Alice task 1")
		}
		if !foundUUIDs[uuid2] {
			t.Error("expected to find Bob task")
		}
		if !foundUUIDs[uuid3] {
			t.Error("expected to find Charlie task")
		}
		if foundUUIDs[uuid4] {
			t.Error("should not find Alice task 2")
		}
		if !foundUUIDs[uuid5] {
			t.Error("expected to find regular task (no assignee)")
		}
	})

	t.Run("DataNotNumeric", func(t *testing.T) {
		// Find tasks NOT with estimate 5
		tasks, err := store.Query().DataNot("Estimate", 5).Find()
		if err != nil {
			t.Fatalf("failed to filter with DataNot numeric: %v", err)
		}

		if len(tasks) != 3 {
			t.Errorf("expected 3 tasks not with estimate 5, got %d", len(tasks))
		}

		// Should find Bob (3), Charlie (8), and the regular task (no estimate)
		foundUUIDs := make(map[string]bool)
		for _, task := range tasks {
			foundUUIDs[task.UUID] = true
		}

		if foundUUIDs[uuid1] {
			t.Error("should not find Alice task 1 (estimate 5)")
		}
		if !foundUUIDs[uuid2] {
			t.Error("expected to find Bob task (estimate 3)")
		}
		if !foundUUIDs[uuid3] {
			t.Error("expected to find Charlie task (estimate 8)")
		}
		if foundUUIDs[uuid4] {
			t.Error("should not find Alice task 2 (estimate 5)")
		}
		if !foundUUIDs[uuid5] {
			t.Error("expected to find regular task (no estimate)")
		}
	})

	t.Run("DataNotIn", func(t *testing.T) {
		// Find tasks NOT assigned to Alice or Bob
		tasks, err := store.Query().DataNotIn("Assignee", "alice", "bob").Find()
		if err != nil {
			t.Fatalf("failed to filter with DataNotIn: %v", err)
		}

		if len(tasks) != 2 {
			t.Errorf("expected 2 tasks not assigned to Alice or Bob, got %d", len(tasks))
		}

		// Should find Charlie and the regular task
		foundUUIDs := make(map[string]bool)
		for _, task := range tasks {
			foundUUIDs[task.UUID] = true
		}

		if foundUUIDs[uuid1] {
			t.Error("should not find Alice task 1")
		}
		if foundUUIDs[uuid2] {
			t.Error("should not find Bob task")
		}
		if !foundUUIDs[uuid3] {
			t.Error("expected to find Charlie task")
		}
		if foundUUIDs[uuid4] {
			t.Error("should not find Alice task 2")
		}
		if !foundUUIDs[uuid5] {
			t.Error("expected to find regular task (no assignee)")
		}
	})

	t.Run("CombineDataNotWithDimensionFilter", func(t *testing.T) {
		// Combine DataNot with status filter
		tasks, err := store.Query().
			Status("active").
			DataNot("Assignee", "alice").
			Find()
		if err != nil {
			t.Fatalf("failed to combine DataNot with Status: %v", err)
		}

		if len(tasks) != 1 {
			t.Errorf("expected 1 task matching both filters, got %d", len(tasks))
		}

		// Should find only the regular task (active status, no Alice assignment)
		if len(tasks) > 0 && tasks[0].UUID != uuid5 {
			t.Errorf("expected regular task %s, got %s", uuid5, tasks[0].UUID)
		}
	})

	t.Run("CombineDataNotWithDataFilter", func(t *testing.T) {
		// Combine DataNot with positive Data filter
		tasks, err := store.Query().
			Data("Team", "backend").
			DataNot("Assignee", "alice").
			Find()
		if err != nil {
			t.Fatalf("failed to combine DataNot with Data: %v", err)
		}

		if len(tasks) != 1 {
			t.Errorf("expected 1 task matching both filters, got %d", len(tasks))
		}

		// Should find only Charlie (backend team, not Alice)
		if len(tasks) > 0 && tasks[0].UUID != uuid3 {
			t.Errorf("expected Charlie task %s, got %s", uuid3, tasks[0].UUID)
		}
	})

	t.Run("DataNotWithNonExistentField", func(t *testing.T) {
		// DataNot with field that doesn't exist - should now return validation error
		_, err := store.Query().DataNot("nonexistent", "value").Find()
		if err == nil {
<<<<<<< HEAD
			t.Error("expected validation error for nonexistent DataNot field, but got none")
		}

		// Verify error mentions the invalid field
		if err != nil && !strings.Contains(err.Error(), "nonexistent") {
			t.Errorf("expected error to mention invalid field name, got: %v", err)
=======
			t.Error("expected validation error for nonexistent field in DataNot, but got none")
		}

		if err != nil {
			// Verify it's a validation error
			errMsg := err.Error()
			if !strings.Contains(errMsg, "nonexistent") {
				t.Errorf("Error should mention the invalid field name, got: %s", errMsg)
			}
>>>>>>> e46967fb
		}
	})

	t.Run("MultipleDataNotFilters", func(t *testing.T) {
		// Multiple DataNot filters
		tasks, err := store.Query().
			DataNot("Assignee", "alice").
			DataNot("Team", "frontend").
			Find()
		if err != nil {
			t.Fatalf("failed to apply multiple DataNot filters: %v", err)
		}

		if len(tasks) != 2 {
			t.Errorf("expected 2 tasks matching both DataNot filters, got %d", len(tasks))
		}

		// Should find Charlie (backend team, not Alice) and regular task
		foundUUIDs := make(map[string]bool)
		for _, task := range tasks {
			foundUUIDs[task.UUID] = true
		}

		if foundUUIDs[uuid1] {
			t.Error("should not find Alice task 1")
		}
		if foundUUIDs[uuid2] {
			t.Error("should not find Bob task (frontend team)")
		}
		if !foundUUIDs[uuid3] {
			t.Error("expected to find Charlie task")
		}
		if foundUUIDs[uuid4] {
			t.Error("should not find Alice task 2")
		}
		if !foundUUIDs[uuid5] {
			t.Error("expected to find regular task")
		}
	})
}<|MERGE_RESOLUTION|>--- conflicted
+++ resolved
@@ -545,14 +545,6 @@
 		// DataNot with field that doesn't exist - should now return validation error
 		_, err := store.Query().DataNot("nonexistent", "value").Find()
 		if err == nil {
-<<<<<<< HEAD
-			t.Error("expected validation error for nonexistent DataNot field, but got none")
-		}
-
-		// Verify error mentions the invalid field
-		if err != nil && !strings.Contains(err.Error(), "nonexistent") {
-			t.Errorf("expected error to mention invalid field name, got: %v", err)
-=======
 			t.Error("expected validation error for nonexistent field in DataNot, but got none")
 		}
 
@@ -562,7 +554,6 @@
 			if !strings.Contains(errMsg, "nonexistent") {
 				t.Errorf("Error should mention the invalid field name, got: %s", errMsg)
 			}
->>>>>>> e46967fb
 		}
 	})
 
